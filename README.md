# Introducing Gold & Silver Price Predictor 
## Screenshot from 26.08.2025
![Gold & Silver Predictor UI](images/Screenshot%202025-08-26%20at%2001.06.52.png)
## Screenshot from 02.09.2025
![Gold & Silver Predictor UI](images/Screenshot%2025-09-02%at%23.26.17.png)

## Overview
This project is a Flask-based web application that predicts the future prices of gold and silver (per gram in USD) for the next 1–30 days.  
It uses machine learning models trained on historical price data and technical indicators to forecast price movements.  
Additionally, the app provides trading signals (Strong Buy, Buy, Hold, Sell, Strong Sell) for each prediction horizon.

The app runs locally on `localhost` when executed, making it suitable for personal use and experimentation.

---

## Features
- Predict gold and silver prices for 1–30 days ahead.
- Display forecasted price for a specific day (e.g., "12 days later").
- Generate trading signals (buy/sell/hold).
- Fetch real-time gold and silver data from Yahoo Finance.
- Visualize predictions with plots.
- Simple web interface powered by Flask.

---

## Tech Stack
- **Backend**: Flask (Python web framework).
- **Machine Learning**: PyTorch, XGBoost, scikit-learn.
- **Data Handling**: Pandas, NumPy, joblib.
- **Data Source**: Yahoo Finance (via `yfinance`).
- **Visualization**: Matplotlib, Plotly.
- **HTTP Requests**: Requests library.

---

## Dependencies
The project uses the following Python libraries:
flask==2.3.3
pandas==2.0.3
numpy==1.24.3
torch==2.0.1
scikit-learn==1.3.0
xgboost==1.7.6
yfinance==0.2.21
requests==2.31.0
joblib==1.3.2
matplotlib==3.7.2
plotly==5.15.0

Make sure you are using **Python 3.9 or later**.

---

 ## Installation

1. **Clone the repository**

   ```bash
   git clone https://github.com/yourusername/gold-silver-prediction.git
   cd gold-silver-prediction

2. **Set up a virtual environment (recommended)**

   ```bash
   python3 -m venv venv
   source venv/bin/activate   # On macOS/Linux
   venv\Scripts\activate      # On Windows

3. **Install dependencies**

   ```bash
   pip install -r requirements.txt

   Running the Application
   
Train or load the pretrained models (scripts provided in models/).
Start the Flask server:
python app.py
Open your browser and go to:
http://127.0.0.1:5000/
Usage
Select prediction horizon (1–30 days).
 ## The app will display:
 - Predicted gold/silver price in USD per gram.
 - Suggested trading signal (Strong Buy, Buy, Hold, Sell, Strong Sell).
 - Visualization of price trends.

 ## Data Sources
Gold price (ticker: GC=F) and Silver price (ticker: SI=F) from Yahoo Finance.
Data is automatically fetched and updated using the yfinance library.

 ## Trading Signal Logic
Signals are generated based on predicted percentage change:
Strong Buy: Expected increase > 2% within horizon
Buy: Expected increase between 0.5% – 2%
Hold: Change between -0.5% and +0.5%
Sell: Expected decrease between -0.5% – -2%
<<<<<<< HEAD
Strong Sell: Expected decrease > -2%




   

   
## Screenshot

![Gold & Silver Predictor UI](images/Screenshot%202025-08-26%20at%2001.06.52.png)
![Gold Price Chart](images/Screenshot%202025-09-02%20at%2023.26.17.png)
=======
Strong Sell: Expected decrease > -2%
>>>>>>> 77a27755
<|MERGE_RESOLUTION|>--- conflicted
+++ resolved
@@ -95,7 +95,6 @@
 Buy: Expected increase between 0.5% – 2%
 Hold: Change between -0.5% and +0.5%
 Sell: Expected decrease between -0.5% – -2%
-<<<<<<< HEAD
 Strong Sell: Expected decrease > -2%
 
 
@@ -106,8 +105,4 @@
    
 ## Screenshot
 
-![Gold & Silver Predictor UI](images/Screenshot%202025-08-26%20at%2001.06.52.png)
-![Gold Price Chart](images/Screenshot%202025-09-02%20at%2023.26.17.png)
-=======
-Strong Sell: Expected decrease > -2%
->>>>>>> 77a27755
+![Gold & Silver Predictor UI](images/Screenshot%202025-08-26%20at%2001.06.52.png)